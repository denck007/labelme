--- conflicted
+++ resolved
@@ -209,12 +209,6 @@
                 edit=self.menu('&Polygons'),
                 view=self.menu('&View'),
                 labelList=labelMenu)
-<<<<<<< HEAD
-        addActions(self.menus.file, (open, save, close, quit))
-        self.fileActions=(open, save, close, quit)
-
-=======
->>>>>>> 6bff3a6f
         addActions(self.menus.edit, (label, color1, color2))
         addActions(self.menus.view, (
             labels, None,
@@ -307,7 +301,7 @@
             return items[0]
         return None
 
-    def addRecent(self, filename):
+    def addRecentFile(self, filename):
         if filename in self.recentFiles:
             self.recentFiles.remove(filename)
         elif len(self.recentFiles) >= self.maxRecent:
@@ -322,8 +316,7 @@
             return os.path.exists(unicode(filename))
         menu = self.menus.file
         menu.clear()
-        files = [f for f in self.recentFiles\
-                 if f != current and exists(f)]
+        files = [f for f in self.recentFiles if f != current and exists(f)]
         addActions(menu, self.actions.fileMenuActions)
         if files:
             menu.addSeparator()
@@ -488,12 +481,7 @@
         self.resetState()
         self.canvas.setEnabled(False)
         if filename is None:
-            #filename = self.settings['filename']
-            action=self.sender()
-            if isinstance(action,QAction):
-                filename=action.data().toString()
-            else:
-                filename = self.settings['filename']
+            filename = self.settings['filename']
         filename = unicode(filename)
         if QFile.exists(filename):
             if LabelFile.isLabelFile(filename):
@@ -529,10 +517,7 @@
             self.setClean()
             self.canvas.setEnabled(True)
             self.paintCanvas()
-<<<<<<< HEAD
-=======
-            self.addRecent(self.filename)
->>>>>>> 6bff3a6f
+            self.addRecentFile(self.filename)
             return True
         return False
 
@@ -578,42 +563,10 @@
         s['window/state'] = self.saveState()
         s['line/color'] = self.lineColor
         s['fill/color'] = self.fillColor
-<<<<<<< HEAD
-        s['recent-files']=self.recent_files
-
-        # ask the use for where to save the labels
-        #s['window/geometry'] = self.saveGeometry()
-
-    def updateFileMenu(self):
-        """Populate menu with recent files."""
-        fileMenu=self.menus.file
-        fileMenu.clear()
-        addActions(fileMenu, self.fileActions)
-        current = QString(self.filename) if self.filename is not None else None
-        recentFiles = []
-        i=0
-        
-        for fname in self.recent_files:
-            if fname != current and QFile.exists(fname):
-                recentFiles.append(fname)
-        if recentFiles:
-            for i, fname in enumerate(recentFiles):
-                  
-                faction = QAction("&%d %s" % ( i + 1, QFileInfo(fname).fileName()), self)
-                faction.setData(QVariant(fname))
-                self.connect(faction, SIGNAL("triggered()"),
-                                 self.loadFile)
-                fileMenu.addAction(faction)                    
-
-        fileMenu.addSeparator()
-        fileMenu.addAction(self.fileActions[-1])
-        
-=======
         s['recentFiles'] = self.recentFiles
         # ask the use for where to save the labels
         #s['window/geometry'] = self.saveGeometry()
 
->>>>>>> 6bff3a6f
     ## User Dialogs ##
 
     def openFile(self, _value=False):
@@ -630,7 +583,6 @@
         if filename:
             if self.loadFile(filename):
                 self.actions.close.setEnabled(True)
-                self.addRecentFile(filename)
                 self.canvas.setEnabled(True)
 
     def saveFile(self, _value=False):
@@ -674,14 +626,9 @@
         if color:
             self.lineColor = color
             # Change the color for all shape lines:
-<<<<<<< HEAD
             Shape.line_color = self.lineColor
             self.canvas.update()
             self.setDirty()
-=======
-            Shape.line_color = self.lineColor 
-            self.canvas.update()
->>>>>>> 6bff3a6f
 
     def chooseColor2(self):
        color = self.colorDialog.getColor(self.fillColor, u'Choose fill color',
@@ -690,23 +637,13 @@
             self.fillColor = color
             Shape.fill_color = self.fillColor
             self.canvas.update()
-<<<<<<< HEAD
             self.setDirty()
-=======
->>>>>>> 6bff3a6f
 
     def newLabel(self):
         self.canvas.deSelectShape()
         self.canvas.setEditing()
         self.actions.label.setEnabled(False)
-        
-    def addRecentFile(self, fname):
-        if fname is None:
-            return
-        if not self.recent_files.contains(fname):
-            self.recent_files.prepend(QString(fname))
-            while self.recent_files.count() > 9:
-                self.recent_files.takeLast()
+
     def deleteSelectedShape(self):
         yes, no = QMessageBox.Yes, QMessageBox.No
         msg = u'You are about to permanently delete this polygon, proceed anyway?'
